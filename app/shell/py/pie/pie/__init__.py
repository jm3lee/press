--- conflicted
+++ resolved
@@ -18,11 +18,8 @@
 * :mod:`detect_html_dicts` – identify dictionary-like data structures within
   HTML snippets.
 * :mod:`picasso` – bundle assets for diagrams and interactive code examples.
-<<<<<<< HEAD
 * :mod:`check_page_title` – ensure HTML files contain non-empty ``<h1>`` tags.
-=======
 * :mod:`check_post_build` – verify that expected build artifacts exist.
->>>>>>> 00eaa7e6
 
 Use ``help(pie.<module>)`` to view documentation for any of the individual
 modules.
@@ -38,9 +35,6 @@
     "process_yaml",
     "detect_html_dicts",
     "picasso",
-<<<<<<< HEAD
     "check_page_title",
-=======
     "check_post_build",
->>>>>>> 00eaa7e6
 ]