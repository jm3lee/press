from setuptools import setup, find_packages

setup(
    name="pie",
    version="0.1.0",
    packages=find_packages(),
    install_requires=["emoji"],
    author="",
    author_email="",
    description="",
    url="",
    classifiers=[
        "Programming Language :: Python :: 3",
        "License :: OSI Approved :: MIT License",
        "Operating System :: OS Independent",
    ],
    python_requires='>=3.6',
    entry_points={
        'console_scripts': [
            'build-index=pie.build_index:main',
            'update-index=pie.update_index:main',
            'update-pubdate=pie.update.pubdate:main',
            'update-author=pie.update.author:main',
            'picasso=pie.picasso:main',
            'render-jinja-template=pie.render_jinja_template:main',
            'render-study-json=pie.render_study_json:main',
            'include-filter=pie.include_filter:main',
            'process-yaml=pie.process_yaml:main',
            'detect-html-dicts=pie.detect_html_dicts:main',
            'indextree-json=pie.indextree_json:main',
            'gen-markdown-index=pie.gen_markdown_index:main',
<<<<<<< HEAD
            'check-page-title=pie.check_page_title:main',
            'check-post-build=pie.check_post_build:main',
            'create-post=pie.create.post:main',
            'create-site=pie.create.site:main',
=======
            'check-page-title=pie.check.page_title:main',
            'check-post-build=pie.check.post_build:main',
            'create-post=pie.create_post:main',
            'create=pie.create:main',
>>>>>>> 91b0ff43
            'emojify=pie.emojify:main',
        ],
    },
)<|MERGE_RESOLUTION|>--- conflicted
+++ resolved
@@ -29,17 +29,10 @@
             'detect-html-dicts=pie.detect_html_dicts:main',
             'indextree-json=pie.indextree_json:main',
             'gen-markdown-index=pie.gen_markdown_index:main',
-<<<<<<< HEAD
-            'check-page-title=pie.check_page_title:main',
-            'check-post-build=pie.check_post_build:main',
+            'check-page-title=pie.check.page_title:main',
+            'check-post-build=pie.check.post_build:main',
             'create-post=pie.create.post:main',
             'create-site=pie.create.site:main',
-=======
-            'check-page-title=pie.check.page_title:main',
-            'check-post-build=pie.check.post_build:main',
-            'create-post=pie.create_post:main',
-            'create=pie.create:main',
->>>>>>> 91b0ff43
             'emojify=pie.emojify:main',
         ],
     },
