--- conflicted
+++ resolved
@@ -27,11 +27,8 @@
             'detect-html-dicts=pie.detect_html_dicts:main',
             'indextree-json=pie.indextree_json:main',
             'gen-markdown-index=pie.gen_markdown_index:main',
-<<<<<<< HEAD
             'check-page-title=pie.check_page_title:main',
-=======
             'check-post-build=pie.check_post_build:main',
->>>>>>> 00eaa7e6
         ],
     },
 )