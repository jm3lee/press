# Makefile for building and managing Press

# Override MAKEFLAGS (so your settings can’t be clobbered by the environment)
override MAKEFLAGS += --warn-undefined-variables  \
	              --no-builtin-rules        \
	              -j16                      \

# Export it so sub-makes see the same flags
export MAKEFLAGS

# Containers started when running `up`/`upd`.
# See docs/redo-mk.md for details on targets and variables.
SERVICES := nginx-dev sync webp

VPATH := src

MAKE_CMD := docker compose run --rm --entrypoint make -u $(shell id -u) -T shell

# Verbosity control
VERBOSE ?= 0
ifeq ($(VERBOSE),1)
Q :=
else
Q := @
endif

# Helper to print status messages
status = @echo "==> $(1)"

# Default make target
.DEFAULT_GOAL := all

# Define the default target to build everything
.PHONY: all
all: ## Build the site by invoking /app/mk/build.mk inside the shell container
	$(call status,Build site)
	$(Q)$(MAKE_CMD) -f /app/mk/build.mk

build: ## Helper target used by other rules
	$(call status,Prepare build directory $@)
	$(Q)mkdir -p $@

# Docker-related targets
# Initialize Docker authentication and build the Nginx image
# Uncomment the lines below to tag and push the Docker image
# doctl auth init; remove extraneous context as necessary
# doctl registry login

CONTAINER_REGISTRY := registry.digitalocean.com/artisticanatomy

.PHONY: docker
docker: test ## Build and push the Nginx image after running test
	$(call status,Build nginx image)
	$(Q)docker compose build nginx
	$(call status,Tag image)
	$(Q)docker tag koreanbriancom-nginx $(CONTAINER_REGISTRY)/koreanbrian.com:latest
	$(call status,Push image)
	$(Q)docker push registry.digitalocean.com/artisticanatomy/koreanbrian.com:latest

.PHONY: test
test: ## Restart nginx-dev and run tests
	$(call status,Run tests)
	$(Q)$(MAKE_CMD) -f /app/mk/build.mk test

# Target to bring up the development Nginx container
.PHONY: up
up: ## Start development containers defined in SERVICES
	$(call status,Start services $(SERVICES))
	$(Q)docker compose up $(SERVICES) --build --remove-orphans

.PHONY: upd
upd: ## Start development containers in detached mode
	$(call status,Start services $(SERVICES) detached)
	$(Q)docker compose up $(SERVICES) --build --remove-orphans -d

.PHONY: down
down: ## Stop and remove the compose stack
	$(call status,Stop compose stack)
	$(Q)docker compose down

# Clean the build directory by removing all build artifacts
.PHONY: clean
clean: ## Remove everything under build/
	$(call status,Remove build artifacts)
	$(Q)-rm -rf build/*

.PHONY: prune
prune: ## Run docker system prune -f to clean unused resources
	$(call status,Docker prune)
	$(Q)docker system prune -f

.PHONY: setup
setup: ## Build the service framework image and prepare app/webp directories
	$(call status,Build service-framework)
	$(Q)docker compose build service-framework
	$(call status,Prepare webp directories)
	$(Q)mkdir -p app/webp/input
	$(Q)mkdir -p app/webp/output
	$(call status,Build all services)
	$(Q)docker compose build

.PHONY: seed
seed: ## Run the seed container to populate initial data
	$(call status,Seed database)
	$(Q)docker compose run --build --rm -T seed

.PHONY: sync
sync: ## Upload site files to S3 using the sync container
	$(call status,Run sync container)
	$(Q)docker compose run --build --rm -T sync

.PHONY: webp
webp: ## Convert images to webp format
	$(call status,Convert images to webp)
	$(Q)docker compose run --build --rm -T webp

.PHONY: shell
shell: ## Open an interactive shell container
	$(call status,Open shell)
	$(Q)docker compose run --rm --build shell

.PHONY: rmi
rmi: ## Remove Docker images matching press-*
	$(call status,Remove images matching press-*)
	$(Q)./bin/docker-rmi-pattern 'press-*'

.PHONY: help
help: ## List available tasks
	@grep -E '^[a-zA-Z0-9_-]+:.*##' $(MAKEFILE_LIST) | \
	awk -F ':.*##' '{printf "%-10s %s\n", $$1, $$2}'

.PHONY: buildx
buildx: ## Run Docker buildx
	$(call status,Run buildx)
	$(Q)docker buildx build app/shell/


.PHONY: pytest
pytest:
<<<<<<< HEAD
	# Add option -s to see stdout.
	docker compose run --entrypoint pytest --rm shell -vvv /press/py/pie/tests
=======
	$(call status,Run pytest)
	$(Q)docker compose run --entrypoint pytest --rm shell /press/py/pie/tests
>>>>>>> 2c0a4bea

.PHONY: t
t: ## Restart nginx-dev and run tests, ansi colors
	$(call status,Run tests with colors)
	$(Q)docker compose run --entrypoint make --rm shell -f /app/mk/build.mk test
	$(Q)docker compose run --entrypoint pytest --rm shell /press/py/pie/tests<|MERGE_RESOLUTION|>--- conflicted
+++ resolved
@@ -137,13 +137,9 @@
 
 .PHONY: pytest
 pytest:
-<<<<<<< HEAD
 	# Add option -s to see stdout.
-	docker compose run --entrypoint pytest --rm shell -vvv /press/py/pie/tests
-=======
 	$(call status,Run pytest)
 	$(Q)docker compose run --entrypoint pytest --rm shell /press/py/pie/tests
->>>>>>> 2c0a4bea
 
 .PHONY: t
 t: ## Restart nginx-dev and run tests, ansi colors
