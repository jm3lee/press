--- conflicted
+++ resolved
@@ -5,7 +5,7 @@
 [guides](../guides/README.md).
 
 ## Contents
-<<<<<<< HEAD
+
 - [architecture.md](architecture.md) – overview of the site's architecture.
 - [jinja-filters.md](jinja-filters.md) – custom Jinja filters available to templates.
 - [jinja-globals.md](jinja-globals.md) – global variables exposed to templates.
@@ -15,17 +15,6 @@
   [build-index](../guides/build-index.md).
 - [update-author.md](update-author.md) – refresh the `author` field for existing documents.
 - [update-pubdate.md](update-pubdate.md) – update the `pubdate` field for modified files.
-=======
-- `architecture.md` – overview of the site's architecture.
-- `jinja-filters.md` – custom Jinja filters available to templates.
-- `jinja-globals.md` – global variables exposed to templates.
-- `keyterms.md` – glossary of important terminology.
-- `link-metadata.md` – link metadata format and usage.
-- `metadata-fields.md` – description of common metadata fields.
-- `update-author.md` – update the `author` field for modified files.
-- `update-common.md` – shared helpers for metadata update scripts.
-- `update-pubdate.md` – update the `pubdate` field for modified files.
->>>>>>> 897e4037
 
 For step‑by‑step workflows and tutorials, head back to the
 [guides](../guides/README.md).