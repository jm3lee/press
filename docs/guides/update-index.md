# update-index

Load a JSON index, metadata file, or directory of metadata and insert each value into DragonflyDB or Redis. Keys use a dot-separated format of `<id>.<property>` with nested objects and arrays flattened. Complex values are stored as JSON strings. When processing metadata files, the paths to the source files are recorded under `<id>.path` as a JSON array; this `path` array is stored unflattened. Each source path is also stored separately with the path as the key and the document `id` as the value for quick reverse lookups.

## Usage

- ```bash
<<<<<<< HEAD
update-index index.json [--host HOST] [--port PORT] [-l LOGFILE] [-v]
=======
update-index PATH [--host HOST] [--port PORT] [-l LOGFILE]
>>>>>>> d2effd52
```

- `PATH` path to `index.json`, a metadata file, or a directory of metadata
- `--host` Redis host (default `dragonfly` or `$REDIS_HOST`)
- `--port` Redis port (default `6379` or `$REDIS_PORT`)
- `-l, --log` optional log file
- `-v, --verbose` show debug output

`update-index` also reads the `REDIS_HOST` and `REDIS_PORT` environment
variables when `--host` or `--port` are not specified.

## Python API

The `update-index` CLI is implemented in `pie.update.index`. Invoke it directly
when integrating with other Python code:

```python
from pie.update import index

index.main(["index.json"])
```

When a directory is given, `update-index` scans recursively for `.md`, `.yml`, and `.yaml` files, processing each Markdown/YAML pair only once. A single metadata file may also be supplied and is processed directly. When an index JSON file is provided, it should be produced by [`build-index`](build-index.md). Entries are written to the configured Redis instance using pipelined batch writes, with each value stored under its own key, including `id.path` entries pointing to the original files.<|MERGE_RESOLUTION|>--- conflicted
+++ resolved
@@ -5,11 +5,7 @@
 ## Usage
 
 - ```bash
-<<<<<<< HEAD
-update-index index.json [--host HOST] [--port PORT] [-l LOGFILE] [-v]
-=======
 update-index PATH [--host HOST] [--port PORT] [-l LOGFILE]
->>>>>>> d2effd52
 ```
 
 - `PATH` path to `index.json`, a metadata file, or a directory of metadata
